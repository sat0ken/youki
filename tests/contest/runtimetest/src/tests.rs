use std::env;
use std::fs::{self, read_dir};
use std::os::linux::fs::MetadataExt;
use std::os::unix::fs::{FileTypeExt, PermissionsExt};
use std::path::Path;

use anyhow::{bail, Result};

use nix::errno::Errno;
use nix::libc;
use nix::sys::utsname;
use nix::unistd::getcwd;
use oci_spec::runtime::IOPriorityClass::{self, IoprioClassBe, IoprioClassIdle, IoprioClassRt};
use oci_spec::runtime::{LinuxDevice, LinuxDeviceType, LinuxSchedulerPolicy, Spec};

use crate::utils::{self, test_read_access, test_write_access};

////////// ANCHOR: example_hello_world
pub fn hello_world(_spec: &Spec) {
    println!("Hello world");
}
////////// ANCHOR_END: example_hello_world

pub fn validate_readonly_paths(spec: &Spec) {
    let linux = spec.linux().as_ref().unwrap();
    let ro_paths = match linux.readonly_paths() {
        Some(p) => p,
        None => {
            eprintln!("in readonly paths, expected some readonly paths to be set, found none");
            return;
        }
    };

    if ro_paths.is_empty() {
        return;
    }

    // TODO when https://github.com/rust-lang/rust/issues/86442 stabilizes,
    // change manual matching of i32 to e.kind() and match statement
    for path in ro_paths {
        if let std::io::Result::Err(e) = test_read_access(path) {
            let errno = Errno::from_raw(e.raw_os_error().unwrap());
            // In the integration tests we test for both existing and non-existing readonly paths
            // to be specified in the spec, so we allow ENOENT here
            if errno == Errno::ENOENT {
                /* This is expected */
            } else {
                eprintln!(
                    "in readonly paths, error in testing read access for path {path} : {e:?}"
                );
                return;
            }
        } else {
            /* Expected */
        }

        if let std::io::Result::Err(e) = test_write_access(path) {
            let errno = Errno::from_raw(e.raw_os_error().unwrap());
            // In the integration tests we test for both existing and non-existing readonly paths
            // being specified in the spec, so we allow ENOENT, and we expect EROFS as the paths
            // should be read-only
            if errno == Errno::ENOENT || errno == Errno::EROFS {
                /* This is expected */
            } else {
                eprintln!(
                    "in readonly paths, error in testing write access for path {path} : {e:?}"
                );
                return;
            }
        } else {
            eprintln!("in readonly paths, path {path} expected to not be writable, found writable");
            return;
        }
    }
}

pub fn validate_hostname(spec: &Spec) {
    if let Some(expected_hostname) = spec.hostname() {
        if expected_hostname.is_empty() {
            // Skipping empty hostname
            return;
        }
        let actual_hostname = nix::unistd::gethostname().expect("failed to get current hostname");
        let actual_hostname = actual_hostname.to_str().unwrap();
        if actual_hostname != expected_hostname {
            eprintln!(
                "Unexpected hostname, expected: {expected_hostname:?} found: {actual_hostname:?}"
            );
        }
    }
}

pub fn validate_domainname(spec: &Spec) {
    if let Some(expected_domainname) = spec.domainname() {
        if expected_domainname.is_empty() {
            return;
        }

        let uname_info = utsname::uname().unwrap();
        let actual_domainname = uname_info.domainname();
        if actual_domainname.to_str().unwrap() != expected_domainname {
            eprintln!(
                "Unexpected domainname, expected: {:?} found: {:?}",
                expected_domainname,
                actual_domainname.to_str().unwrap()
            );
        }
    }
}

// Run argument test recursively for files after base_dir
fn do_test_mounts_recursive(base_dir: &Path, test_fn: &dyn Fn(&Path) -> Result<()>) -> Result<()> {
    let dirs = read_dir(base_dir).unwrap();
    for dir in dirs {
        let dir = dir.unwrap();
        let f_type = dir.file_type().unwrap();
        if f_type.is_dir() {
            do_test_mounts_recursive(dir.path().as_path(), test_fn)?;
        }

        if f_type.is_file() {
            test_fn(dir.path().as_path())?;
        }
    }

    Ok(())
}

pub fn validate_mounts_recursive(spec: &Spec) {
    if let Some(mounts) = spec.mounts() {
        for mount in mounts {
            if let Some(options) = mount.options() {
                for option in options {
                    match option.as_str() {
                        "rro" => {
                            if let Err(e) =
                                do_test_mounts_recursive(mount.destination(), &|test_file_path| {
                                    if utils::test_write_access(test_file_path.to_str().unwrap())
                                        .is_ok()
                                    {
                                        // Return Err if writeable
                                        bail!(
                                            "path {:?} expected to be read-only, found writable",
                                            test_file_path
                                        );
                                    }
                                    Ok(())
                                })
                            {
                                eprintln!("error in testing rro recursive mounting : {e}");
                            }
                        }
                        "rrw" => {
                            if let Err(e) =
                                do_test_mounts_recursive(mount.destination(), &|test_file_path| {
                                    if utils::test_write_access(test_file_path.to_str().unwrap())
                                        .is_err()
                                    {
                                        // Return Err if not writeable
                                        bail!(
                                            "path {:?} expected to be  writable, found read-only",
                                            test_file_path
                                        );
                                    }
                                    Ok(())
                                })
                            {
                                eprintln!("error in testing rro recursive mounting : {e}");
                            }
                        }
                        "rnoexec" => {
                            if let Err(e) = do_test_mounts_recursive(
                                mount.destination(),
                                &|test_file_path| {
                                    if utils::test_file_executable(test_file_path.to_str().unwrap())
                                        .is_ok()
                                    {
                                        bail!("path {:?} expected to be not executable, found executable", test_file_path);
                                    }
                                    Ok(())
                                },
                            ) {
                                eprintln!("error in testing rnoexec recursive mounting: {e}");
                            }
                        }
                        "rexec" => {
                            if let Err(e) = do_test_mounts_recursive(
                                mount.destination(),
                                &|test_file_path| {
                                    if let Err(ee) = utils::test_file_executable(
                                        test_file_path.to_str().unwrap(),
                                    ) {
                                        bail!("path {:?} expected to be executable, found not executable, error: {ee}", test_file_path);
                                    }
                                    Ok(())
                                },
                            ) {
                                eprintln!("error in testing rexec recursive mounting: {e}");
                            }
                        }
                        "rdiratime" => {
                            println!("test_dir_update_access_time: {mount:?}");
                            let rest = utils::test_dir_update_access_time(
                                mount.destination().to_str().unwrap(),
                            );
                            if let Err(e) = rest {
                                eprintln!("error in testing rdiratime recursive mounting: {e}");
                            }
                        }
                        "rnodiratime" => {
                            println!("test_dir_not_update_access_time: {mount:?}");
                            let rest = utils::test_dir_not_update_access_time(
                                mount.destination().to_str().unwrap(),
                            );
                            if let Err(e) = rest {
                                eprintln!("error in testing rnodiratime recursive mounting: {e}");
                            }
                        }
                        "rdev" => {
                            println!("test_device_access: {mount:?}");
                            let rest =
                                utils::test_device_access(mount.destination().to_str().unwrap());
                            if let Err(e) = rest {
                                eprintln!("error in testing rdev recursive mounting: {e}");
                            }
                        }
                        "rnodev" => {
                            println!("test_device_unaccess: {mount:?}");
                            let rest =
                                utils::test_device_unaccess(mount.destination().to_str().unwrap());
                            if rest.is_ok() {
                                // because /rnodev/null device not access,so rest is err
                                eprintln!("error in testing rnodev recursive mounting");
                            }
                        }
                        "rrelatime" => {
                            println!("rrelatime: {mount:?}");
                            if let Err(e) = utils::test_mount_releatime_option(
                                mount.destination().to_str().unwrap(),
                            ) {
                                eprintln!("path expected to be rrelatime, found not rrelatime, error: {e}");
                            }
                        }
                        "rnorelatime" => {
                            println!("rnorelatime: {mount:?}");
                            if let Err(e) = utils::test_mount_noreleatime_option(
                                mount.destination().to_str().unwrap(),
                            ) {
                                eprintln!("path expected to be rnorelatime, found not rnorelatime, error: {e}");
                            }
                        }
                        "rnoatime" => {
                            println!("rnoatime: {mount:?}");
                            if let Err(e) = utils::test_mount_rnoatime_option(
                                mount.destination().to_str().unwrap(),
                            ) {
                                eprintln!(
                                    "path expected to be rnoatime, found not rnoatime, error: {e}"
                                );
                            }
                        }
                        "rstrictatime" => {
                            println!("rstrictatime: {mount:?}");
                            if let Err(e) = utils::test_mount_rstrictatime_option(
                                mount.destination().to_str().unwrap(),
                            ) {
                                eprintln!("path expected to be rstrictatime, found not rstrictatime, error: {e}");
                            }
                        }
                        "rnosymfollow" => {
                            if let Err(e) = utils::test_mount_rnosymfollow_option(
                                mount.destination().to_str().unwrap(),
                            ) {
                                eprintln!("path expected to be rnosymfollow, found not rnosymfollow, error: {e}");
                            }
                        }
                        "rsymfollow" => {
                            if let Err(e) = utils::test_mount_rsymfollow_option(
                                mount.destination().to_str().unwrap(),
                            ) {
                                eprintln!("path expected to be rsymfollow, found not rsymfollow, error: {e}");
                            }
                        }
                        "rsuid" => {
                            if let Err(e) = utils::test_mount_rsuid_option(
                                mount.destination().to_str().unwrap(),
                            ) {
                                eprintln!("path expected to be rsuid, found not rsuid, error: {e}");
                            }
                        }
                        _ => {}
                    }
                }
            }
        }
    }
}

pub fn validate_seccomp(spec: &Spec) {
    let linux = spec.linux().as_ref().unwrap();
    if linux.seccomp().is_some() {
        if let Err(errno) = getcwd() {
            if errno != Errno::EPERM {
                eprintln!(
                    "'getcwd()' failed with unexpected error code '{errno}', expected  'EPERM'"
                );
            }
        } else {
            eprintln!(
                "'getcwd()' syscall succeeded. It was expected to fail due to seccomp policies."
            );
        }
    }
}

pub fn validate_sysctl(spec: &Spec) {
    let linux = spec.linux().as_ref().unwrap();
    if let Some(expected_linux_sysctl) = linux.sysctl() {
        for (key, expected_value) in expected_linux_sysctl {
            let key_path = Path::new("/proc/sys").join(key.replace('.', "/"));
            let actual_value = match fs::read(&key_path) {
                Ok(actual_value_bytes) => String::from_utf8_lossy(&actual_value_bytes)
                    .trim()
                    .to_string(),
                Err(e) => {
                    return eprintln!(
                        "error due to fail to read the file {key_path:?}, error: {e}"
                    );
                }
            };
            if &actual_value != expected_value {
                eprintln!(
                    "Unexpected kernel parameter, expected: {expected_value} found: {actual_value}"
                );
            }
        }
    }
}

pub fn validate_scheduler_policy(spec: &Spec) {
    let proc = spec.process().as_ref().unwrap();
    let sc = proc.scheduler().as_ref().unwrap();
    println!("schedule is {:?}", spec);
    let mut get_sched_attr = nc::sched_attr_t {
        size: 0,
        sched_policy: 0,
        sched_flags: 0,
        sched_nice: 0,
        sched_priority: 0,
        sched_runtime: 0,
        sched_deadline: 0,
        sched_period: 0,
        sched_util_min: 0,
        sched_util_max: 0,
    };
    unsafe {
        match nc::sched_getattr(0, &mut get_sched_attr, 0) {
            Ok(_) => {
                println!("sched_getattr get success");
            }
            Err(e) => {
                return eprintln!("error due to fail to get sched attr error: {e}");
            }
        };
    }
    println!("get_sched_attr is {:?}", get_sched_attr);
    let sp = get_sched_attr.sched_policy;
    let want_sp: u32 = match *sc.policy() {
        LinuxSchedulerPolicy::SchedOther => 0,
        LinuxSchedulerPolicy::SchedFifo => 1,
        LinuxSchedulerPolicy::SchedRr => 2,
        LinuxSchedulerPolicy::SchedBatch => 3,
        LinuxSchedulerPolicy::SchedIso => 4,
        LinuxSchedulerPolicy::SchedIdle => 5,
        LinuxSchedulerPolicy::SchedDeadline => 6,
    };
    println!("want_sp {:?}", want_sp);
    if sp != want_sp {
        return eprintln!("error due to sched_policy want {want_sp}, got {sp}");
    }
    let sn = get_sched_attr.sched_nice;
    let want_sn = sc.nice().unwrap();
    if sn != want_sn {
        eprintln!("error due to sched_nice want {want_sn}, got {sn}")
    }
}

pub fn validate_devices(spec: &Spec) {
    let linux = spec.linux().as_ref().unwrap();
    if let Some(devices) = linux.devices() {
        for (i, device) in devices.iter().enumerate() {
            validate_device(
                device,
                &format!(
                    "{} (linux.devices[{}])",
                    device.path().as_path().to_str().unwrap(),
                    i
                ),
            );
        }
    }
}

fn validate_device(device: &LinuxDevice, description: &str) {
    let file_data = match fs::metadata(device.path()) {
        Ok(data) => data,
        Err(e) => {
            if e.kind() == std::io::ErrorKind::NotFound {
                eprintln!(
                    "error due to device not being present in path: {:?}",
                    device.path()
                );
            } else {
                eprintln!(
                    "error due to fail to get metadata for device path {:?}, error: {}",
                    device.path(),
                    e
                );
            }
            return;
        }
    };

    let mut expected_type = device.typ();
    if expected_type == LinuxDeviceType::U {
        expected_type = LinuxDeviceType::C;
    }

    let file_type = file_data.file_type();
    let actual_type = if file_type.is_char_device() {
        LinuxDeviceType::C
    } else if file_type.is_block_device() {
        LinuxDeviceType::B
    } else if file_type.is_fifo() {
        LinuxDeviceType::P
    } else {
        LinuxDeviceType::U
    };

    if actual_type != expected_type {
        eprintln!("error due to device type want {expected_type:?}, got {actual_type:?}");
    }

    if actual_type != LinuxDeviceType::P {
        let dev = file_data.st_rdev();
        let major = (dev >> 8) & 0xfff;
        let minor = (dev & 0xff) | ((dev >> 12) & 0xfff00);
        if major != device.major() as u64 {
            eprintln!(
                "error due to device major want {}, got {}",
                device.major(),
                major
            );
        }
        if minor != device.minor() as u64 {
            eprintln!(
                "error due to device minor want {}, got {}",
                device.minor(),
                minor
            );
        }
    }

    let expected_permissions = device.file_mode();
    if let Some(expected) = expected_permissions {
        let actual_permissions = file_data.permissions().mode() & 0o777;
        if actual_permissions != expected {
            eprintln!(
                "error due to device file mode want {expected:?}, got {actual_permissions:?}"
            );
        }
    }

    if description == "/dev/console (default device)" {
        eprintln!("we need the major/minor from the controlling TTY");
    }

    if let Some(expected_uid) = device.uid() {
        if file_data.st_uid() != expected_uid {
            eprintln!(
                "error due to device uid want {}, got {}",
                expected_uid,
                file_data.st_uid()
            );
        }
    }

    if let Some(expected_gid) = device.gid() {
        if file_data.st_gid() != expected_gid {
            eprintln!(
                "error due to device gid want {}, got {}",
                expected_gid,
                file_data.st_gid()
            );
        }
    }
}

pub fn test_io_priority_class(spec: &Spec, io_priority_class: IOPriorityClass) {
    let io_priority_spec = spec
        .process()
        .as_ref()
        .unwrap()
        .io_priority()
        .as_ref()
        .unwrap();
    if io_priority_spec.class() != io_priority_class {
        let io_class = io_priority_spec.class();
        return eprintln!("error io_priority class want {io_priority_class:?}, got {io_class:?}");
    }

    let io_priority_who_progress: libc::c_int = 1;
    let io_priority_who_pid = 0;
    let res = unsafe {
        libc::syscall(
            libc::SYS_ioprio_get,
            io_priority_who_progress,
            io_priority_who_pid,
        )
    };
    if let Err(e) = Errno::result(res) {
        return eprintln!("error ioprio_get error {e}");
    }

    // ref: https://docs.kernel.org/block/ioprio.html
    let class = res as u16 >> 13;
    let priority = res as u16 & 0xFF;

    let expected_class = match io_priority_class {
        IoprioClassRt => 1,
        IoprioClassBe => 2,
        IoprioClassIdle => 3,
    };
    if class != expected_class {
        return eprintln!(
            "error ioprio_get class expected {io_priority_class:?} ({expected_class}), got {class}"
        );
    }

    // these number mappings are arbitrary, we set the priority in test cases io_priority_test.rs file
    let expected_priority = match io_priority_class {
        IoprioClassRt => 1,
        IoprioClassBe => 2,
        IoprioClassIdle => 3,
    };
    if priority != expected_priority {
        eprintln!("error ioprio_get expected priority {expected_priority:?}, got {priority}")
    }
}

<<<<<<< HEAD
pub fn validate_process(spec: &Spec) {
    let process = spec.process().as_ref().unwrap();

    if process.cwd().ne(&getcwd().unwrap()) {
        eprintln!("error due to spec cwd want {:?}, got {:?}", process.cwd(), getcwd().unwrap())
    }

    if env::var("testa").unwrap().to_string().ne("valuea") {
        eprintln!("error due to spec environment value of testa want {:?}, got {:?}", "valuea", env::var("testa"))
    }

    if env::var("testb").unwrap().to_string().ne("123") {
        eprintln!("error due to spec environment value of testb want {:?}, got {:?}", "123", env::var("testb"))
=======
// the validate_rootfs function is used to validate the rootfs of the container is
// as expected. This function is used in the no_pivot test to validate the rootfs
pub fn validate_rootfs() {
    // list the first level directories in the rootfs
    let mut entries = fs::read_dir("/")
        .unwrap()
        .filter_map(|entry| {
            entry.ok().and_then(|e| {
                let path = e.path();
                if path.is_dir() {
                    path.file_name()
                        .and_then(|name| name.to_str().map(|s| s.to_owned()))
                } else {
                    None
                }
            })
        })
        .collect::<Vec<String>>();
    // sort the entries to make the test deterministic
    entries.sort();

    // this is the list of directories that we expect to find in the rootfs
    let mut expected = vec![
        "bin", "dev", "etc", "home", "proc", "root", "sys", "tmp", "usr", "var",
    ];
    // sort the expected entries to make the test deterministic
    expected.sort();

    // compare the expected entries with the actual entries
    if entries != expected {
        eprintln!("error due to rootfs want {expected:?}, got {entries:?}");
>>>>>>> 6717cbcb
    }
}<|MERGE_RESOLUTION|>--- conflicted
+++ resolved
@@ -548,7 +548,7 @@
     }
 }
 
-<<<<<<< HEAD
+
 pub fn validate_process(spec: &Spec) {
     let process = spec.process().as_ref().unwrap();
 
@@ -562,7 +562,9 @@
 
     if env::var("testb").unwrap().to_string().ne("123") {
         eprintln!("error due to spec environment value of testb want {:?}, got {:?}", "123", env::var("testb"))
-=======
+    }
+}
+
 // the validate_rootfs function is used to validate the rootfs of the container is
 // as expected. This function is used in the no_pivot test to validate the rootfs
 pub fn validate_rootfs() {
@@ -594,6 +596,5 @@
     // compare the expected entries with the actual entries
     if entries != expected {
         eprintln!("error due to rootfs want {expected:?}, got {entries:?}");
->>>>>>> 6717cbcb
     }
 }