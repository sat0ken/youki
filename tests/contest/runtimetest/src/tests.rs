use std::fs::{self, read_dir};
use std::os::linux::fs::MetadataExt;
use std::os::unix::fs::{FileTypeExt, PermissionsExt};
use std::path::Path;

use anyhow::{bail, Result};
use nix::errno::Errno;
use nix::libc;
use nix::sys::resource::{getrlimit, Resource};
use nix::sys::stat::{umask, Mode};
use nix::sys::utsname;
use nix::unistd::{getcwd, getgid, getgroups, getuid, Gid, Uid};
use oci_spec::runtime::IOPriorityClass::{self, IoprioClassBe, IoprioClassIdle, IoprioClassRt};
use oci_spec::runtime::{
    LinuxDevice, LinuxDeviceType, LinuxSchedulerPolicy, PosixRlimit, PosixRlimitType, Spec,
};

use crate::utils::{
    self, test_dir_read_access, test_dir_write_access, test_read_access, test_write_access,
};

////////// ANCHOR: example_hello_world
pub fn hello_world(_spec: &Spec) {
    println!("Hello world");
}
////////// ANCHOR_END: example_hello_world

pub fn validate_readonly_paths(spec: &Spec) {
    let linux = spec.linux().as_ref().unwrap();
    let ro_paths = match linux.readonly_paths() {
        Some(p) => p,
        None => {
            eprintln!("in readonly paths, expected some readonly paths to be set, found none");
            return;
        }
    };

    if ro_paths.is_empty() {
        return;
    }

    // TODO when https://github.com/rust-lang/rust/issues/86442 stabilizes,
    // change manual matching of i32 to e.kind() and match statement
    for path in ro_paths {
        if let std::io::Result::Err(e) = test_read_access(path) {
            let errno = Errno::from_raw(e.raw_os_error().unwrap());
            // In the integration tests we test for both existing and non-existing readonly paths
            // to be specified in the spec, so we allow ENOENT here
            if errno == Errno::ENOENT {
                /* This is expected */
            } else {
                eprintln!(
                    "in readonly paths, error in testing read access for path {path} : {e:?}"
                );
                return;
            }
        } else {
            /* Expected */
        }

        if let std::io::Result::Err(e) = test_write_access(path) {
            let errno = Errno::from_raw(e.raw_os_error().unwrap());
            // In the integration tests we test for both existing and non-existing readonly paths
            // being specified in the spec, so we allow ENOENT, and we expect EROFS as the paths
            // should be read-only
            if errno == Errno::ENOENT || errno == Errno::EROFS {
                /* This is expected */
            } else {
                eprintln!(
                    "in readonly paths, error in testing write access for path {path} : {e:?}"
                );
                return;
            }
        } else {
            eprintln!("in readonly paths, path {path} expected to not be writable, found writable");
            return;
        }
    }
}

pub fn validate_hostname(spec: &Spec) {
    if let Some(expected_hostname) = spec.hostname() {
        if expected_hostname.is_empty() {
            // Skipping empty hostname
            return;
        }
        let actual_hostname = nix::unistd::gethostname().expect("failed to get current hostname");
        let actual_hostname = actual_hostname.to_str().unwrap();
        if actual_hostname != expected_hostname {
            eprintln!(
                "Unexpected hostname, expected: {expected_hostname:?} found: {actual_hostname:?}"
            );
        }
    }
}

pub fn validate_domainname(spec: &Spec) {
    if let Some(expected_domainname) = spec.domainname() {
        if expected_domainname.is_empty() {
            return;
        }

        let uname_info = utsname::uname().unwrap();
        let actual_domainname = uname_info.domainname();
        if actual_domainname.to_str().unwrap() != expected_domainname {
            eprintln!(
                "Unexpected domainname, expected: {:?} found: {:?}",
                expected_domainname,
                actual_domainname.to_str().unwrap()
            );
        }
    }
}

// Run argument test recursively for files after base_dir
fn do_test_mounts_recursive(base_dir: &Path, test_fn: &dyn Fn(&Path) -> Result<()>) -> Result<()> {
    let dirs = read_dir(base_dir).unwrap();
    for dir in dirs {
        let dir = dir.unwrap();
        let f_type = dir.file_type().unwrap();
        if f_type.is_dir() {
            do_test_mounts_recursive(dir.path().as_path(), test_fn)?;
        }

        if f_type.is_file() {
            test_fn(dir.path().as_path())?;
        }
    }

    Ok(())
}

pub fn validate_mounts_recursive(spec: &Spec) {
    if let Some(mounts) = spec.mounts() {
        for mount in mounts {
            if let Some(options) = mount.options() {
                for option in options {
                    match option.as_str() {
                        "rro" => {
                            if let Err(e) =
                                do_test_mounts_recursive(mount.destination(), &|test_file_path| {
                                    if utils::test_write_access(test_file_path.to_str().unwrap())
                                        .is_ok()
                                    {
                                        // Return Err if writeable
                                        bail!(
                                            "path {:?} expected to be read-only, found writable",
                                            test_file_path
                                        );
                                    }
                                    Ok(())
                                })
                            {
                                eprintln!("error in testing rro recursive mounting : {e}");
                            }
                        }
                        "rrw" => {
                            if let Err(e) =
                                do_test_mounts_recursive(mount.destination(), &|test_file_path| {
                                    if utils::test_write_access(test_file_path.to_str().unwrap())
                                        .is_err()
                                    {
                                        // Return Err if not writeable
                                        bail!(
                                            "path {:?} expected to be  writable, found read-only",
                                            test_file_path
                                        );
                                    }
                                    Ok(())
                                })
                            {
                                eprintln!("error in testing rro recursive mounting : {e}");
                            }
                        }
                        "rnoexec" => {
                            if let Err(e) = do_test_mounts_recursive(
                                mount.destination(),
                                &|test_file_path| {
                                    if utils::test_file_executable(test_file_path.to_str().unwrap())
                                        .is_ok()
                                    {
                                        bail!("path {:?} expected to be not executable, found executable", test_file_path);
                                    }
                                    Ok(())
                                },
                            ) {
                                eprintln!("error in testing rnoexec recursive mounting: {e}");
                            }
                        }
                        "rexec" => {
                            if let Err(e) = do_test_mounts_recursive(
                                mount.destination(),
                                &|test_file_path| {
                                    if let Err(ee) = utils::test_file_executable(
                                        test_file_path.to_str().unwrap(),
                                    ) {
                                        bail!("path {:?} expected to be executable, found not executable, error: {ee}", test_file_path);
                                    }
                                    Ok(())
                                },
                            ) {
                                eprintln!("error in testing rexec recursive mounting: {e}");
                            }
                        }
                        "rdiratime" => {
                            println!("test_dir_update_access_time: {mount:?}");
                            let rest = utils::test_dir_update_access_time(
                                mount.destination().to_str().unwrap(),
                            );
                            if let Err(e) = rest {
                                eprintln!("error in testing rdiratime recursive mounting: {e}");
                            }
                        }
                        "rnodiratime" => {
                            println!("test_dir_not_update_access_time: {mount:?}");
                            let rest = utils::test_dir_not_update_access_time(
                                mount.destination().to_str().unwrap(),
                            );
                            if let Err(e) = rest {
                                eprintln!("error in testing rnodiratime recursive mounting: {e}");
                            }
                        }
                        "rdev" => {
                            println!("test_device_access: {mount:?}");
                            let rest =
                                utils::test_device_access(mount.destination().to_str().unwrap());
                            if let Err(e) = rest {
                                eprintln!("error in testing rdev recursive mounting: {e}");
                            }
                        }
                        "rnodev" => {
                            println!("test_device_unaccess: {mount:?}");
                            let rest =
                                utils::test_device_unaccess(mount.destination().to_str().unwrap());
                            if rest.is_ok() {
                                // because /rnodev/null device not access,so rest is err
                                eprintln!("error in testing rnodev recursive mounting");
                            }
                        }
                        "rrelatime" => {
                            println!("rrelatime: {mount:?}");
                            if let Err(e) = utils::test_mount_releatime_option(
                                mount.destination().to_str().unwrap(),
                            ) {
                                eprintln!("path expected to be rrelatime, found not rrelatime, error: {e}");
                            }
                        }
                        "rnorelatime" => {
                            println!("rnorelatime: {mount:?}");
                            if let Err(e) = utils::test_mount_noreleatime_option(
                                mount.destination().to_str().unwrap(),
                            ) {
                                eprintln!("path expected to be rnorelatime, found not rnorelatime, error: {e}");
                            }
                        }
                        "rnoatime" => {
                            println!("rnoatime: {mount:?}");
                            if let Err(e) = utils::test_mount_rnoatime_option(
                                mount.destination().to_str().unwrap(),
                            ) {
                                eprintln!(
                                    "path expected to be rnoatime, found not rnoatime, error: {e}"
                                );
                            }
                        }
                        "rstrictatime" => {
                            println!("rstrictatime: {mount:?}");
                            if let Err(e) = utils::test_mount_rstrictatime_option(
                                mount.destination().to_str().unwrap(),
                            ) {
                                eprintln!("path expected to be rstrictatime, found not rstrictatime, error: {e}");
                            }
                        }
                        "rnosymfollow" => {
                            if let Err(e) = utils::test_mount_rnosymfollow_option(
                                mount.destination().to_str().unwrap(),
                            ) {
                                eprintln!("path expected to be rnosymfollow, found not rnosymfollow, error: {e}");
                            }
                        }
                        "rsymfollow" => {
                            if let Err(e) = utils::test_mount_rsymfollow_option(
                                mount.destination().to_str().unwrap(),
                            ) {
                                eprintln!("path expected to be rsymfollow, found not rsymfollow, error: {e}");
                            }
                        }
                        "rsuid" => {
                            if let Err(e) = utils::test_mount_rsuid_option(
                                mount.destination().to_str().unwrap(),
                            ) {
                                eprintln!("path expected to be rsuid, found not rsuid, error: {e}");
                            }
                        }
                        _ => {}
                    }
                }
            }
        }
    }
}

pub fn validate_seccomp(spec: &Spec) {
    let linux = spec.linux().as_ref().unwrap();
    if linux.seccomp().is_some() {
        if let Err(errno) = getcwd() {
            if errno != Errno::EPERM {
                eprintln!(
                    "'getcwd()' failed with unexpected error code '{errno}', expected  'EPERM'"
                );
            }
        } else {
            eprintln!(
                "'getcwd()' syscall succeeded. It was expected to fail due to seccomp policies."
            );
        }
    }
}

pub fn validate_sysctl(spec: &Spec) {
    let linux = spec.linux().as_ref().unwrap();
    if let Some(expected_linux_sysctl) = linux.sysctl() {
        for (key, expected_value) in expected_linux_sysctl {
            let key_path = Path::new("/proc/sys").join(key.replace('.', "/"));
            let actual_value = match fs::read(&key_path) {
                Ok(actual_value_bytes) => String::from_utf8_lossy(&actual_value_bytes)
                    .trim()
                    .to_string(),
                Err(e) => {
                    return eprintln!(
                        "error due to fail to read the file {key_path:?}, error: {e}"
                    );
                }
            };
            if &actual_value != expected_value {
                eprintln!(
                    "Unexpected kernel parameter, expected: {expected_value} found: {actual_value}"
                );
            }
        }
    }
}

pub fn validate_scheduler_policy(spec: &Spec) {
    let proc = spec.process().as_ref().unwrap();
    let sc = proc.scheduler().as_ref().unwrap();
    println!("schedule is {:?}", spec);
    let mut get_sched_attr = nc::sched_attr_t {
        size: 0,
        sched_policy: 0,
        sched_flags: 0,
        sched_nice: 0,
        sched_priority: 0,
        sched_runtime: 0,
        sched_deadline: 0,
        sched_period: 0,
        sched_util_min: 0,
        sched_util_max: 0,
    };
    unsafe {
        match nc::sched_getattr(0, &mut get_sched_attr, 0) {
            Ok(_) => {
                println!("sched_getattr get success");
            }
            Err(e) => {
                return eprintln!("error due to fail to get sched attr error: {e}");
            }
        };
    }
    println!("get_sched_attr is {:?}", get_sched_attr);
    let sp = get_sched_attr.sched_policy;
    let want_sp: u32 = match *sc.policy() {
        LinuxSchedulerPolicy::SchedOther => 0,
        LinuxSchedulerPolicy::SchedFifo => 1,
        LinuxSchedulerPolicy::SchedRr => 2,
        LinuxSchedulerPolicy::SchedBatch => 3,
        LinuxSchedulerPolicy::SchedIso => 4,
        LinuxSchedulerPolicy::SchedIdle => 5,
        LinuxSchedulerPolicy::SchedDeadline => 6,
    };
    println!("want_sp {:?}", want_sp);
    if sp != want_sp {
        return eprintln!("error due to sched_policy want {want_sp}, got {sp}");
    }
    let sn = get_sched_attr.sched_nice;
    let want_sn = sc.nice().unwrap();
    if sn != want_sn {
        eprintln!("error due to sched_nice want {want_sn}, got {sn}")
    }
}

pub fn validate_devices(spec: &Spec) {
    let linux = spec.linux().as_ref().unwrap();
    if let Some(devices) = linux.devices() {
        for (i, device) in devices.iter().enumerate() {
            validate_device(
                device,
                &format!(
                    "{} (linux.devices[{}])",
                    device.path().as_path().to_str().unwrap(),
                    i
                ),
            );
        }
    }
}

fn validate_device(device: &LinuxDevice, description: &str) {
    let file_data = match fs::metadata(device.path()) {
        Ok(data) => data,
        Err(e) => {
            if e.kind() == std::io::ErrorKind::NotFound {
                eprintln!(
                    "error due to device not being present in path: {:?}",
                    device.path()
                );
            } else {
                eprintln!(
                    "error due to fail to get metadata for device path {:?}, error: {}",
                    device.path(),
                    e
                );
            }
            return;
        }
    };

    let mut expected_type = device.typ();
    if expected_type == LinuxDeviceType::U {
        expected_type = LinuxDeviceType::C;
    }

    let file_type = file_data.file_type();
    let actual_type = if file_type.is_char_device() {
        LinuxDeviceType::C
    } else if file_type.is_block_device() {
        LinuxDeviceType::B
    } else if file_type.is_fifo() {
        LinuxDeviceType::P
    } else {
        LinuxDeviceType::U
    };

    if actual_type != expected_type {
        eprintln!("error due to device type want {expected_type:?}, got {actual_type:?}");
    }

    if actual_type != LinuxDeviceType::P {
        let dev = file_data.st_rdev();
        let major = (dev >> 8) & 0xfff;
        let minor = (dev & 0xff) | ((dev >> 12) & 0xfff00);
        if major != device.major() as u64 {
            eprintln!(
                "error due to device major want {}, got {}",
                device.major(),
                major
            );
        }
        if minor != device.minor() as u64 {
            eprintln!(
                "error due to device minor want {}, got {}",
                device.minor(),
                minor
            );
        }
    }

    let expected_permissions = device.file_mode();
    if let Some(expected) = expected_permissions {
        let actual_permissions = file_data.permissions().mode() & 0o777;
        if actual_permissions != expected {
            eprintln!(
                "error due to device file mode want {expected:?}, got {actual_permissions:?}"
            );
        }
    }

    if description == "/dev/console (default device)" {
        eprintln!("we need the major/minor from the controlling TTY");
    }

    if let Some(expected_uid) = device.uid() {
        if file_data.st_uid() != expected_uid {
            eprintln!(
                "error due to device uid want {}, got {}",
                expected_uid,
                file_data.st_uid()
            );
        }
    }

    if let Some(expected_gid) = device.gid() {
        if file_data.st_gid() != expected_gid {
            eprintln!(
                "error due to device gid want {}, got {}",
                expected_gid,
                file_data.st_gid()
            );
        }
    }
}

pub fn test_io_priority_class(spec: &Spec, io_priority_class: IOPriorityClass) {
    let io_priority_spec = spec
        .process()
        .as_ref()
        .unwrap()
        .io_priority()
        .as_ref()
        .unwrap();
    if io_priority_spec.class() != io_priority_class {
        let io_class = io_priority_spec.class();
        return eprintln!("error io_priority class want {io_priority_class:?}, got {io_class:?}");
    }

    let io_priority_who_progress: libc::c_int = 1;
    let io_priority_who_pid = 0;
    let res = unsafe {
        libc::syscall(
            libc::SYS_ioprio_get,
            io_priority_who_progress,
            io_priority_who_pid,
        )
    };
    if let Err(e) = Errno::result(res) {
        return eprintln!("error ioprio_get error {e}");
    }

    // ref: https://docs.kernel.org/block/ioprio.html
    let class = res as u16 >> 13;
    let priority = res as u16 & 0xFF;

    let expected_class = match io_priority_class {
        IoprioClassRt => 1,
        IoprioClassBe => 2,
        IoprioClassIdle => 3,
    };
    if class != expected_class {
        return eprintln!(
            "error ioprio_get class expected {io_priority_class:?} ({expected_class}), got {class}"
        );
    }

    // these number mappings are arbitrary, we set the priority in test cases io_priority_test.rs file
    let expected_priority = match io_priority_class {
        IoprioClassRt => 1,
        IoprioClassBe => 2,
        IoprioClassIdle => 3,
    };
    if priority != expected_priority {
        eprintln!("error ioprio_get expected priority {expected_priority:?}, got {priority}")
    }
}

<<<<<<< HEAD
pub fn test_validate_root_readonly(spec: &Spec) {
    let root = spec.root().as_ref().unwrap();
    if root.readonly().unwrap() {
        if let Err(e) = test_dir_write_access("/") {
            let errno = Errno::from_raw(e.raw_os_error().unwrap());
            if errno == Errno::EROFS {
                /* This is expected */
            } else {
                eprintln!(
                    "readonly root filesystem, error in testing write access for path /, error: {}",
                    errno
                );
            }
        }
        if let Err(e) = test_dir_read_access("/") {
            let errno = Errno::from_raw(e.raw_os_error().unwrap());
            if errno == Errno::EROFS {
                /* This is expected */
            } else {
                eprintln!(
                    "readonly root filesystem, error in testing read access for path /, error: {}",
                    errno
                );
            }
        }
    } else if let Err(e) = test_dir_write_access("/") {
        if e.raw_os_error().is_some() {
            let errno = Errno::from_raw(e.raw_os_error().unwrap());
            eprintln!(
                "readt only root filesystem is false but write access for path / is err, error: {}",
                errno
            );
        } else {
            /* This is expected */
        }
    }
=======
pub fn validate_process_user(spec: &Spec) {
    let process = spec.process().as_ref().unwrap();
    let expected_uid = Uid::from(process.user().uid());
    let expected_gid = Gid::from(process.user().gid());
    let expected_umask = Mode::from_bits(process.user().umask().unwrap()).unwrap();

    let uid = getuid();
    let gid = getgid();
    // The umask function not only gets the current mask, but also has the ability to set a new mask,
    // so we need to set it back after getting the latest value.
    let current_umask = umask(nix::sys::stat::Mode::empty());
    umask(current_umask);

    if expected_uid != uid {
        eprintln!("error due to uid want {}, got {}", expected_uid, uid)
    }

    if expected_gid != gid {
        eprintln!("error due to gid want {}, got {}", expected_gid, gid)
    }

    if let Err(e) = validate_additional_gids(process.user().additional_gids().as_ref().unwrap()) {
        eprintln!("error additional gids {e}");
    }

    if expected_umask != current_umask {
        eprintln!(
            "error due to umask want {:?}, got {:?}",
            expected_umask, current_umask
        )
    }
}

// validate_additional_gids function is used to validate additional groups of user
fn validate_additional_gids(expected_gids: &Vec<u32>) -> Result<()> {
    let current_gids = getgroups().unwrap();

    if expected_gids.len() != current_gids.len() {
        bail!(
            "error : additional group mismatch, want {:?}, got {:?}",
            expected_gids,
            current_gids
        );
    }

    for gid in expected_gids {
        if !current_gids.contains(&Gid::from_raw(*gid)) {
            bail!(
                "error : additional gid {} is not in current groups, expected {:?}, got {:?}",
                gid,
                expected_gids,
                current_gids
            );
        }
    }

    Ok(())
>>>>>>> d5d5fadf
}

pub fn validate_process_rlimits(spec: &Spec) {
    let process = spec.process().as_ref().unwrap();
    let spec_rlimits: &Vec<PosixRlimit> = process.rlimits().as_ref().unwrap();

    for spec_rlimit in spec_rlimits.iter() {
        let (soft_limit, hard_limit) = getrlimit(change_resource_type(spec_rlimit.typ())).unwrap();
        if spec_rlimit.hard() != hard_limit {
            eprintln!(
                "error type of {:?} hard rlimit expected {:?} , got {:?}",
                spec_rlimit.typ(),
                spec_rlimit.hard(),
                hard_limit
            )
        }

        if spec_rlimit.soft() != soft_limit {
            eprintln!(
                "error type of {:?} soft rlimit expected {:?} , got {:?}",
                spec_rlimit.typ(),
                spec_rlimit.soft(),
                soft_limit
            )
        }
    }
}

fn change_resource_type(resource_type: PosixRlimitType) -> Resource {
    match resource_type {
        PosixRlimitType::RlimitCpu => Resource::RLIMIT_CPU,
        PosixRlimitType::RlimitFsize => Resource::RLIMIT_FSIZE,
        PosixRlimitType::RlimitData => Resource::RLIMIT_DATA,
        PosixRlimitType::RlimitStack => Resource::RLIMIT_STACK,
        PosixRlimitType::RlimitCore => Resource::RLIMIT_CORE,
        PosixRlimitType::RlimitRss => Resource::RLIMIT_RSS,
        PosixRlimitType::RlimitNproc => Resource::RLIMIT_NPROC,
        PosixRlimitType::RlimitNofile => Resource::RLIMIT_NOFILE,
        PosixRlimitType::RlimitMemlock => Resource::RLIMIT_MEMLOCK,
        PosixRlimitType::RlimitAs => Resource::RLIMIT_AS,
        PosixRlimitType::RlimitLocks => Resource::RLIMIT_LOCKS,
        PosixRlimitType::RlimitSigpending => Resource::RLIMIT_SIGPENDING,
        PosixRlimitType::RlimitMsgqueue => Resource::RLIMIT_MSGQUEUE,
        PosixRlimitType::RlimitNice => Resource::RLIMIT_NICE,
        PosixRlimitType::RlimitRtprio => Resource::RLIMIT_RTPRIO,
        PosixRlimitType::RlimitRttime => Resource::RLIMIT_RTTIME,
    }
}

// the validate_rootfs function is used to validate the rootfs of the container is
// as expected. This function is used in the no_pivot test to validate the rootfs
pub fn validate_rootfs() {
    // list the first level directories in the rootfs
    let mut entries = fs::read_dir("/")
        .unwrap()
        .filter_map(|entry| {
            entry.ok().and_then(|e| {
                let path = e.path();
                if path.is_dir() {
                    path.file_name()
                        .and_then(|name| name.to_str().map(|s| s.to_owned()))
                } else {
                    None
                }
            })
        })
        .collect::<Vec<String>>();
    // sort the entries to make the test deterministic
    entries.sort();

    // this is the list of directories that we expect to find in the rootfs
    let mut expected = vec![
        "bin", "dev", "etc", "home", "proc", "root", "sys", "tmp", "usr", "var",
    ];
    // sort the expected entries to make the test deterministic
    expected.sort();

    // compare the expected entries with the actual entries
    if entries != expected {
        eprintln!("error due to rootfs want {expected:?}, got {entries:?}");
    }
}<|MERGE_RESOLUTION|>--- conflicted
+++ resolved
@@ -552,7 +552,6 @@
     }
 }
 
-<<<<<<< HEAD
 pub fn test_validate_root_readonly(spec: &Spec) {
     let root = spec.root().as_ref().unwrap();
     if root.readonly().unwrap() {
@@ -589,7 +588,8 @@
             /* This is expected */
         }
     }
-=======
+}
+
 pub fn validate_process_user(spec: &Spec) {
     let process = spec.process().as_ref().unwrap();
     let expected_uid = Uid::from(process.user().uid());
@@ -647,7 +647,6 @@
     }
 
     Ok(())
->>>>>>> d5d5fadf
 }
 
 pub fn validate_process_rlimits(spec: &Spec) {
