--- conflicted
+++ resolved
@@ -11,11 +11,8 @@
 pub mod mounts_recursive;
 pub mod no_pivot;
 pub mod pidfile;
-<<<<<<< HEAD
 pub mod process;
-=======
 pub mod process_rlimits;
->>>>>>> 41e4fb57
 pub mod readonly_paths;
 pub mod scheduler;
 pub mod seccomp;
