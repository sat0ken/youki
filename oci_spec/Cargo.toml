[package]
name = "oci_spec"
version = "0.1.0"
edition = "2018"

[features]
default = []
proptests = ["quickcheck"]

[dependencies]
serde = { version = "1.0", features = ["derive"] }
nix = "0.19.1"
anyhow = "1.0"
serde_json = "1.0"
<<<<<<< HEAD
# Waiting for new caps release, replace git with version on release
caps = { git = "https://github.com/lucab/caps-rs", rev = "cb54844", features = ["serde_support"] }
quickcheck = { version = "1", optional = true }
=======
caps = "0.5.1"
quickcheck = { version = "1", optional = true }
tempfile = "3"
>>>>>>> 5fcca81c
<|MERGE_RESOLUTION|>--- conflicted
+++ resolved
@@ -12,12 +12,7 @@
 nix = "0.19.1"
 anyhow = "1.0"
 serde_json = "1.0"
-<<<<<<< HEAD
 # Waiting for new caps release, replace git with version on release
 caps = { git = "https://github.com/lucab/caps-rs", rev = "cb54844", features = ["serde_support"] }
 quickcheck = { version = "1", optional = true }
-=======
-caps = "0.5.1"
-quickcheck = { version = "1", optional = true }
-tempfile = "3"
->>>>>>> 5fcca81c
+tempfile = "3"